import { Input } from '@/components/ui/input'
import { Label } from '@/components/ui/label'
import { Button } from '@/components/ui/button'
import { PROVIDER_NAME_MAPPING } from '@/constants'
import { LLMConfig } from '@/types/types'
import { useTranslation } from 'react-i18next'
import AddModelsList from './AddModelsList'
import { Trash2 } from 'lucide-react'

interface CommonSettingProps {
  providerKey: string
  config: LLMConfig
  onConfigChange: (key: string, newConfig: LLMConfig) => void
  onDeleteProvider?: (providerKey: string) => void
}

export default function CommonSetting({
  providerKey,
  config,
  onConfigChange,
  onDeleteProvider,
}: CommonSettingProps) {
  const { t } = useTranslation('settings')
  const provider = PROVIDER_NAME_MAPPING[providerKey] || {
    name:
      providerKey.charAt(0).toUpperCase() +
      providerKey.slice(1).replace(/_/g, ' '),
    // TODO: replace icon
    icon: 'https://openai.com/favicon.ico',
  }

  // Check if this is a custom provider (not in PROVIDER_NAME_MAPPING)
  const isCustomProvider = !(providerKey in PROVIDER_NAME_MAPPING)

  const handleChange = (field: keyof LLMConfig, value: string | number) => {
    onConfigChange(providerKey, {
      ...config,
      [field]: value,
    })
  }

  const handleModelsChange = (
    models: Record<string, { type?: 'text' | 'image' | 'video' }>
  ) => {
    onConfigChange(providerKey, {
      ...config,
      models,
    })
  }

  const handleDelete = () => {
    if (onDeleteProvider && isCustomProvider) {
      onDeleteProvider(providerKey)
    }
  }

  const isImageProvider =
    providerKey === 'replicate' || providerKey === 'huggingface'
  const hasMaxTokens = !isImageProvider

  return (
    <div className="space-y-4">
      {/* Provider Header */}
      <div className="flex items-center gap-2">
        <img
          src={provider.icon}
          alt={provider.name}
          className="w-10 h-10 rounded-full"
        />
<<<<<<< HEAD
        <p className="font-bold text-2xl w-fit">
          {provider.name}
        </p>
        {isCustomProvider && <span>{t('provider.customProvider')}</span>}
        {isImageProvider && <span>{t('provider.imageGeneration')}</span>}
=======
        <p className="font-bold text-2xl w-fit">{provider.name}</p>
        {isCustomProvider && <span>✨ Custom Provider</span>}
        {isImageProvider && <span>🎨 Image Generation</span>}
>>>>>>> 0cb72956

        {/* Delete Button - only for custom providers */}
        {isCustomProvider && onDeleteProvider && (
          <div className="ml-auto">
            <Button
              variant="outline"
              size="sm"
              onClick={handleDelete}
              className="text-red-600 hover:text-red-700 hover:bg-red-50"
            >
              <Trash2 className="h-4 w-4 mr-1" />
              {t('provider.delete')}
            </Button>
          </div>
        )}
      </div>

      {/* API URL Input */}
      <div className="space-y-2">
        <Label htmlFor={`${providerKey}-url`}>{t('provider.apiUrl')}</Label>
        <Input
          id={`${providerKey}-url`}
          placeholder={t('provider.apiUrlPlaceholder')}
          value={config.url ?? ''}
          onChange={(e) => handleChange('url', e.target.value)}
          className="w-full"
        />
      </div>

      {/* API Key Input */}
      <div className="space-y-2">
        <Label htmlFor={`${providerKey}-apiKey`}>{t('provider.apiKey')}</Label>
        <Input
          id={`${providerKey}-apiKey`}
          type="password"
          placeholder={t('provider.apiKeyPlaceholder')}
          value={config.api_key ?? ''}
          onChange={(e) => handleChange('api_key', e.target.value)}
          className="w-full"
        />
        <p className="text-xs text-gray-500">
          {t('provider.apiKeyDescription')}
        </p>
      </div>

      {/* Models Configuration - only for custom providers */}
      {providerKey !== 'ollama' && (
        <div className="space-y-2">
          <AddModelsList
            models={config.models || {}}
            onChange={handleModelsChange}
            label={t('models.title')}
          />
        </div>
      )}

      {/* Max Tokens Input - only for text providers */}
      {hasMaxTokens && (
        <div className="space-y-2">
          <Label htmlFor={`${providerKey}-maxTokens`}>{t('provider.maxTokens')}</Label>
          <Input
            id={`${providerKey}-maxTokens`}
            type="number"
            placeholder={t('provider.maxTokensPlaceholder')}
            value={config.max_tokens ?? 8192}
            onChange={(e) =>
              handleChange('max_tokens', parseInt(e.target.value))
            }
            className="w-full"
          />
          <p className="text-xs text-gray-500">
            {t('provider.maxTokensDescription')}
          </p>
        </div>
      )}
    </div>
  )
}<|MERGE_RESOLUTION|>--- conflicted
+++ resolved
@@ -67,17 +67,9 @@
           alt={provider.name}
           className="w-10 h-10 rounded-full"
         />
-<<<<<<< HEAD
-        <p className="font-bold text-2xl w-fit">
-          {provider.name}
-        </p>
-        {isCustomProvider && <span>{t('provider.customProvider')}</span>}
-        {isImageProvider && <span>{t('provider.imageGeneration')}</span>}
-=======
         <p className="font-bold text-2xl w-fit">{provider.name}</p>
         {isCustomProvider && <span>✨ Custom Provider</span>}
         {isImageProvider && <span>🎨 Image Generation</span>}
->>>>>>> 0cb72956
 
         {/* Delete Button - only for custom providers */}
         {isCustomProvider && onDeleteProvider && (
