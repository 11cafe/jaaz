--- conflicted
+++ resolved
@@ -42,12 +42,8 @@
   onCancelChat,
 }) => {
   const { t } = useTranslation()
-<<<<<<< HEAD
-  const { textModel, imageModel, videoModel, imageModels, setShowInstallDialog } =
+  const { textModel, imageModel, videoModel } =
     useConfigs()
-=======
-  const { textModel, imageModel } = useConfigs()
->>>>>>> 2ae84036
   const [prompt, setPrompt] = useState('')
   const textareaRef = useRef<TextAreaRef>(null)
   const [images, setImages] = useState<
@@ -137,11 +133,7 @@
     pending,
     textModel,
     imageModel,
-<<<<<<< HEAD
     videoModel,
-    imageModels,
-=======
->>>>>>> 2ae84036
     prompt,
     onSendMessages,
     images,
