--- conflicted
+++ resolved
@@ -409,15 +409,7 @@
     (
       sessionId: string | undefined,
       messages: Message[],
-<<<<<<< HEAD
       configs?: { textModel?: Model; toolList?: ToolInfo[]; magic_configs?: { screenshot_image?: string; is_generate_video?: boolean } } | null,
-=======
-      configs?: {
-        textModel?: Model
-        toolList?: ToolInfo[]
-        magic_image?: string
-      } | null,
->>>>>>> 067fd404
       lastEventId?: string | null
     ) => {
       const is_new_session = !sessionId
@@ -439,217 +431,6 @@
 
       console.log('🔄 Starting SSE stream for session:', sessionId)
       setPending('text')
-<<<<<<< HEAD
-      const header: HeadersInit = {
-        'Content-Type': 'application/json',
-        Accept: 'text/event-stream',
-        'Cache-Control': 'no-cache',
-      }
-      if (lastEventId !== undefined) {
-        header['Last-Event-Id'] = lastEventId ?? '0'
-      }
-
-      // 发送POST请求到SSE端点
-      fetch('/api/chat/stream', {
-        method: 'POST',
-        headers: header,
-        body: JSON.stringify({
-            messages: messages,
-            session_id: sessionId,
-            is_new_session: is_new_session,
-            canvas_id: canvasId,
-            textModel: configs?.textModel,
-            selectedTools: configs?.toolList,
-            magic_configs: configs?.magic_configs,
-          }),
-      })
-        .then(async (response) => {
-          if (!response.ok) {
-            console.log('👇response', response)
-            const text = await response.text()
-            toast.error(`Error: ${response.statusText} - ${text}`, {
-              closeButton: true,
-              duration: 3600 * 1000,
-            })
-            setPending(false)
-            return
-          }
-
-          const reader = response.body?.getReader()
-          const decoder = new TextDecoder()
-
-          if (!reader) {
-            throw new Error('No reader available')
-          }
-
-          const readStream = async () => {
-            try {
-              while (true) {
-                const { done, value } = await reader.read()
-
-                if (done) {
-                  console.log('✅ SSE stream completed')
-                  setPending(false)
-                  setSseConnected(false)
-                  break
-                }
-
-                const chunk = decoder.decode(value, { stream: true })
-                const lines = chunk.split('\n')
-
-                for (const line of lines) {
-                  if (line.startsWith('event:')) {
-                    // 解析事件类型，但我们主要关注data行
-                    continue
-                  } else if (line.startsWith('data:')) {
-                    try {
-                      const jsonStr = line.substring(5).trim()
-                      if (jsonStr) {
-                        const eventData = JSON.parse(jsonStr)
-
-                        // 处理连接事件
-                        if (eventData.status === 'connected') {
-                          console.log('✅ SSE connected')
-                          setSseConnected(true)
-                          continue
-                        }
-
-                        // 处理完成事件
-                        if (eventData.status === 'completed') {
-                          console.log('✅ SSE stream completed')
-                          setPending(false)
-                          scrollToBottom()
-                          continue
-                        }
-
-                        // 处理chunk事件
-                        if (eventData.type && eventData.data) {
-                          const chunkData = {
-                            ...eventData.data,
-                            session_id: eventData.sessionId,
-                          }
-
-                          // 根据事件类型分发到对应的处理函数
-                          switch (eventData.type) {
-                            case ISocket.SessionEventType.Delta:
-                              handleDelta({
-                                ...chunkData,
-                                text: chunkData.text,
-                              })
-                              break
-                            case ISocket.SessionEventType.ToolCall:
-                              handleToolCall({
-                                ...chunkData,
-                                id: chunkData.id,
-                                name: chunkData.name,
-                              })
-                              break
-                            case ISocket.SessionEventType
-                              .ToolCallPendingConfirmation:
-                              handleToolCallPendingConfirmation({
-                                ...chunkData,
-                                id: chunkData.id,
-                                name: chunkData.name,
-                                arguments: chunkData.arguments,
-                              })
-                              break
-                            case ISocket.SessionEventType.ToolCallConfirmed:
-                              handleToolCallConfirmed({
-                                ...chunkData,
-                                id: chunkData.id,
-                              })
-                              break
-                            case ISocket.SessionEventType.ToolCallCancelled:
-                              handleToolCallCancelled({
-                                ...chunkData,
-                                id: chunkData.id,
-                              })
-                              break
-                            case ISocket.SessionEventType.ToolCallArguments:
-                              handleToolCallArguments({
-                                ...chunkData,
-                                id: chunkData.id,
-                                text: chunkData.text,
-                              })
-                              break
-                            case ISocket.SessionEventType.ToolCallResult:
-                              handleToolCallResult({
-                                ...chunkData,
-                                id: chunkData.id,
-                                message: chunkData.message,
-                              })
-                              break
-                            case ISocket.SessionEventType.ImageGenerated:
-                              handleImageGenerated({
-                                ...chunkData,
-                                canvas_id: chunkData.canvas_id,
-                                image_url: chunkData.image_url,
-                                element: chunkData.element,
-                                file: chunkData.file,
-                              })
-                              break
-                            case ISocket.SessionEventType.AllMessages:
-                              handleAllMessages({
-                                ...chunkData,
-                                messages: chunkData.messages,
-                              })
-                              break
-                            case ISocket.SessionEventType.Done:
-                              handleDone(chunkData)
-                              break
-                            case ISocket.SessionEventType.Error:
-                              handleError({
-                                ...chunkData,
-                                error: chunkData.error,
-                              })
-                              break
-                            case ISocket.SessionEventType.Info:
-                              handleInfo({
-                                ...chunkData,
-                                info: chunkData.info,
-                              })
-                              break
-                            default:
-                              console.log(
-                                '⚠️ Unknown SSE event type:',
-                                eventData.type
-                              )
-                          }
-                        }
-
-                        // 处理错误事件
-                        if (eventData.error) {
-                          handleError({
-                            type: ISocket.SessionEventType.Error,
-                            error: eventData.error,
-                            session_id: eventData.sessionId,
-                          })
-                        }
-                      }
-                    } catch (parseError) {
-                      console.error(
-                        'Error parsing SSE data:',
-                        parseError,
-                        'Raw line:',
-                        line
-                      )
-                    }
-                  }
-                }
-              }
-            } catch (error) {
-              console.error('❌ SSE stream error:', error)
-              setPending(false)
-              setSseConnected(false)
-              handleError({
-                type: ISocket.SessionEventType.Error,
-                error: 'SSE connection failed: ' + (error as Error).message,
-                session_id: sessionId,
-              })
-            }
-          }
-=======
->>>>>>> 067fd404
 
       connectChatStream(
         sessionId,
@@ -755,14 +536,7 @@
   }
 
   const onSendMessages = useCallback(
-<<<<<<< HEAD
     (data: Message[], configs: { textModel: Model; toolList: ToolInfo[]; magic_configs?: { screenshot_image?: string; is_generate_video?: boolean } }) => {
-=======
-    (
-      data: Message[],
-      configs: { textModel: Model; toolList: ToolInfo[]; magic_image?: string }
-    ) => {
->>>>>>> 067fd404
       setMessages(data)
 
       // 启动SSE流，传入配置
