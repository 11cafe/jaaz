import { listModels } from '@/api/model'
import useConfigsStore from '@/stores/configs'
import { useQuery } from '@tanstack/react-query'
import { createContext, useContext, useEffect } from 'react'

export const ConfigsContext = createContext<{
  configsStore: typeof useConfigsStore
  refreshModels: () => void
} | null>(null)

export const ConfigsProvider = ({
  children,
}: {
  children: React.ReactNode
}) => {
  const configsStore = useConfigsStore()
  const {
    setTextModels,
    setImageModels,
<<<<<<< HEAD
    setVideoModels,
    setTextModel,
    setImageModel,
    setVideoModel,
=======
    setTextModel,
    setImageModel,
    setTools,
>>>>>>> 15b80de9
  } = configsStore

  const { data: modelList, refetch: refreshModels } = useQuery({
    queryKey: ['list_models'],
    queryFn: () => listModels(),
    staleTime: 1 * 60 * 1000, // 5分钟内数据被认为是新鲜的
    placeholderData: (previousData) => previousData, // 关键：显示旧数据同时获取新数据
    refetchOnWindowFocus: true, // 窗口获得焦点时重新获取
    refetchOnReconnect: true, // 网络重连时重新获取
  })

  useEffect(() => {
    if (!modelList) return

    if (modelList.length > 0) {
      const textModel = localStorage.getItem('text_model')
      if (
        textModel &&
        modelList.find((m) => m.provider + ':' + m.model == textModel)
      ) {
        setTextModel(
          modelList.find((m) => m.provider + ':' + m.model == textModel)
        )
      } else {
        setTextModel(modelList.find((m) => m.type == 'text'))
      }
      const imageModel = localStorage.getItem('image_model')
      if (
        imageModel &&
        modelList.find((m) => m.provider + ':' + m.model == imageModel)
      ) {
        setImageModel(
          modelList.find((m) => m.provider + ':' + m.model == imageModel)
        )
      } else {
        setImageModel(modelList.find((m) => m.type == 'image'))
      }

      const videoModel = localStorage.getItem('video_model')
      if (
        videoModel &&
        modelList.find((m) => m.provider + ':' + m.model == videoModel)
      ) {
        setVideoModel(
          modelList.find((m) => m.provider + ':' + m.model == videoModel)
        )
      } else {
        setVideoModel(
          modelList.find(
            (m) =>
              m.type == 'video' ||
              (Array.isArray(m.type) && m.type.includes('video'))
          )
        )
      }

      const textModels = modelList?.filter((m) => m.type == 'text')
      const imageModels = modelList?.filter(
        (m) => m.type == 'image' || m.type == 'tool'
      )
      const videoModels = modelList?.filter(
        (m) =>
          m.type == 'video' ||
          (Array.isArray(m.type) && m.type.includes('video'))
      )

      setTextModels(textModels || [])
      setImageModels(imageModels || [])
      setVideoModels(videoModels || [])
    }
  }, [
    modelList,
    setImageModel,
    setTextModel,
    setTextModels,
    setImageModels,
    setVideoModel,
    setVideoModels,
  ])

  return (
    <ConfigsContext.Provider
      value={{ configsStore: useConfigsStore, refreshModels }}
    >
      {children}
    </ConfigsContext.Provider>
  )
}

export const useConfigs = () => {
  const context = useContext(ConfigsContext)
  if (!context) {
    throw new Error('useConfigs must be used within a ConfigsProvider')
  }
  return context.configsStore()
}

export const useRefreshModels = () => {
  const context = useContext(ConfigsContext)
  if (!context) {
    throw new Error('useRefreshModels must be used within a ConfigsProvider')
  }
  return context.refreshModels
}<|MERGE_RESOLUTION|>--- conflicted
+++ resolved
@@ -14,20 +14,8 @@
   children: React.ReactNode
 }) => {
   const configsStore = useConfigsStore()
-  const {
-    setTextModels,
-    setImageModels,
-<<<<<<< HEAD
-    setVideoModels,
-    setTextModel,
-    setImageModel,
-    setVideoModel,
-=======
-    setTextModel,
-    setImageModel,
-    setTools,
->>>>>>> 15b80de9
-  } = configsStore
+  const { setTextModels, setImageModels, setVideoModels,, setTextModel, setImageModel, setVideoModel } =
+    configsStore
 
   const { data: modelList, refetch: refreshModels } = useQuery({
     queryKey: ['list_models'],
