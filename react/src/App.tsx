<<<<<<< HEAD
import { useEffect, useRef, useState } from "react";
import "./App.css";
import {
  BrowserRouter,
  Routes,
  Route,
  Link,
  useNavigate,
} from "react-router-dom";
import Settings from "./Settings";
import { EAgentState, Message } from "./types/types";
import ChatInterface from "./Chat";
import { exampleMessages } from "./exampleMessages";
import { ThemeProvider } from "@/components/theme-provider";
import { useTheme } from "@/components/theme-provider";
import { toast, Toaster } from "sonner";
import LeftSidebar from "./LeftSidebar";
import { nanoid } from "nanoid";
import CanvasExcali from "./CanvasExcali";
import { Button } from "./components/ui/button";
import {
  HistoryIcon,
  MessageCircleIcon,
  SidebarIcon,
  SidebarOpenIcon,
} from "lucide-react";
=======
import { ThemeProvider } from '@/components/theme/ThemeProvider'
import { useTheme } from '@/hooks/use-theme'
import { createRouter, RouterProvider } from '@tanstack/react-router'
import { Toaster } from 'sonner'
>>>>>>> 237e65ff

import { routeTree } from './route-tree.gen'

import '@/assets/style/App.css'

const router = createRouter({ routeTree })

declare module '@tanstack/react-router' {
  interface Register {
    router: typeof router
  }
}

function App() {
  const { theme } = useTheme()
  return (
    <ThemeProvider defaultTheme={theme} storageKey="vite-ui-theme">
      <div className="app-container">
        <RouterProvider router={router} />
      </div>
      <Toaster />
    </ThemeProvider>
  )
}

export default App<|MERGE_RESOLUTION|>--- conflicted
+++ resolved
@@ -1,36 +1,7 @@
-<<<<<<< HEAD
-import { useEffect, useRef, useState } from "react";
-import "./App.css";
-import {
-  BrowserRouter,
-  Routes,
-  Route,
-  Link,
-  useNavigate,
-} from "react-router-dom";
-import Settings from "./Settings";
-import { EAgentState, Message } from "./types/types";
-import ChatInterface from "./Chat";
-import { exampleMessages } from "./exampleMessages";
-import { ThemeProvider } from "@/components/theme-provider";
-import { useTheme } from "@/components/theme-provider";
-import { toast, Toaster } from "sonner";
-import LeftSidebar from "./LeftSidebar";
-import { nanoid } from "nanoid";
-import CanvasExcali from "./CanvasExcali";
-import { Button } from "./components/ui/button";
-import {
-  HistoryIcon,
-  MessageCircleIcon,
-  SidebarIcon,
-  SidebarOpenIcon,
-} from "lucide-react";
-=======
 import { ThemeProvider } from '@/components/theme/ThemeProvider'
 import { useTheme } from '@/hooks/use-theme'
 import { createRouter, RouterProvider } from '@tanstack/react-router'
 import { Toaster } from 'sonner'
->>>>>>> 237e65ff
 
 import { routeTree } from './route-tree.gen'
 
