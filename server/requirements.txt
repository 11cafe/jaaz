--- conflicted
+++ resolved
@@ -14,10 +14,7 @@
 nanoid
 python-multipart
 aiofiles
-<<<<<<< HEAD
 websocket-client # needed for comfyui execution
 rich # needed for comfyui execution
 typer # needed for comfyui execution
-=======
-certifi
->>>>>>> fdfdde73
+certifi