--- conflicted
+++ resolved
@@ -17,61 +17,42 @@
 from services.websocket_service import send_to_websocket
 
 
-<<<<<<< HEAD
 async def check_comfy_server_running(base_url):
     async with httpx.AsyncClient(timeout=10) as client:
         url = f"{base_url}/api/prompt"
-=======
-async def check_comfy_server_running(port, host):
-    async with httpx.AsyncClient(timeout=10) as client:
-        url = f"http://{host}:{port}/api/prompt"
->>>>>>> 34eae6b3
         response = await client.get(url)
         return response.status_code == 200
 
 
 async def execute(
     workflow: dict,
-<<<<<<< HEAD
     base_url,
-=======
-    host,
-    port,
->>>>>>> 34eae6b3
     wait=True,
     verbose=False,
     local_paths=False,
     timeout=300,
     ctx: dict = {},
 ):
-<<<<<<< HEAD
     if not await check_comfy_server_running(base_url):
         pprint(
             f"[bold red]ComfyUI not running on specified address ({base_url})[/bold red]"
-=======
-    if not await check_comfy_server_running(port, host):
-        pprint(
-            f"[bold red]ComfyUI not running on specified address ({host}:{port})[/bold red]"
->>>>>>> 34eae6b3
         )
         raise typer.Exit(code=1)
 
     progress = None
     start = time.time()
     if wait:
+        pprint("Executing comfyui workflow")
         pprint("Executing comfyui workflow")
         progress = ExecutionProgress()
         # Remove or comment out the line below to avoid starting the live display
         # progress.start()
     else:
         print("Queuing comfyui workflow")
+        print("Queuing comfyui workflow")
 
     execution = WorkflowExecution(
-<<<<<<< HEAD
         workflow, base_url, verbose, progress, local_paths, timeout, ctx=ctx
-=======
-        workflow, host, port, verbose, progress, local_paths, timeout, ctx=ctx
->>>>>>> 34eae6b3
     )
 
     try:
@@ -94,6 +75,9 @@
             pprint(
                 f"[bold green]\nWorkflow execution completed ({elapsed})[/bold green]"
             )
+            pprint(
+                f"[bold green]\nWorkflow execution completed ({elapsed})[/bold green]"
+            )
         else:
             pprint("[bold green]Workflow queued[/bold green]")
     finally:
@@ -110,6 +94,11 @@
                 if isinstance(_column, str)
                 else _column.get_table_column().copy()
             )
+            (
+                Column(no_wrap=True)
+                if isinstance(_column, str)
+                else _column.get_table_column().copy()
+            )
             for _column in self.columns
         )
 
@@ -122,6 +111,12 @@
                 overall_table.add_row(
                     BarColumn().render(task), percent, TimeElapsedColumn().render(task)
                 )
+                overall_table = Table.grid(
+                    *table_columns, padding=(0, 1), expand=self.expand
+                )
+                overall_table.add_row(
+                    BarColumn().render(task), percent, TimeElapsedColumn().render(task)
+                )
                 yield overall_table
             else:
                 yield self.make_tasks_table([task])
@@ -131,12 +126,7 @@
     def __init__(
         self,
         workflow,
-<<<<<<< HEAD
         base_url,
-=======
-        host,
-        port,
->>>>>>> 34eae6b3
         verbose,
         progress,
         local_paths,
@@ -156,6 +146,9 @@
             self.overall_task = self.progress.add_task(
                 "", total=self.total_nodes, progress_type="overall"
             )
+            self.overall_task = self.progress.add_task(
+                "", total=self.total_nodes, progress_type="overall"
+            )
         self.current_node = None
         self.progress_task = None
         self.progress_node = None
@@ -165,7 +158,6 @@
         self.ctx = ctx
 
     async def connect(self):
-<<<<<<< HEAD
         if self.base_url.startswith("https"):
             self.ws_core = "wss://"
         else:
@@ -175,23 +167,13 @@
             ws_url = ws_url.split("/")[0]
         self.ws = await websockets.connect(
             f"{self.ws_core}{ws_url}/ws?clientId={self.client_id}"
-=======
-        self.ws = await websockets.connect(
-            f"ws://{self.host}:{self.port}/ws?clientId={self.client_id}"
->>>>>>> 34eae6b3
         )
 
     async def queue(self):
         data = {"prompt": self.workflow, "client_id": self.client_id}
         async with httpx.AsyncClient() as client:
             try:
-<<<<<<< HEAD
                 response = await client.post(f"{self.base_url}/prompt", json=data)
-=======
-                response = await client.post(
-                    f"http://{self.host}:{self.port}/prompt", json=data
-                )
->>>>>>> 34eae6b3
                 body = response.json()
                 self.prompt_id = body["prompt_id"]
             except httpx.HTTPStatusError as e:
@@ -209,6 +191,9 @@
                 await send_to_websocket(
                     self.ctx.get("session_id"), {"type": "error", "error": message}
                 )
+                await send_to_websocket(
+                    self.ctx.get("session_id"), {"type": "error", "error": message}
+                )
                 raise Exception(message)
 
     async def watch_execution(self):
@@ -219,6 +204,9 @@
                     break
 
     def update_overall_progress(self):
+        self.progress.update(
+            self.overall_task, completed=self.total_nodes - len(self.remaining_nodes)
+        )
         self.progress.update(
             self.overall_task, completed=self.total_nodes - len(self.remaining_nodes)
         )
@@ -288,6 +276,16 @@
                         "update": f"Executing {self.get_node_title(data['node'])}",
                     },
                 )
+            if self.ctx.get("session_id"):
+                await send_to_websocket(
+                    self.ctx.get("session_id"),
+                    {
+                        "type": "tool_call_progress",
+                        "tool_call_id": self.ctx.get("tool_call_id"),
+                        "session_id": self.ctx.get("session_id"),
+                        "update": f"Executing {self.get_node_title(data['node'])}",
+                    },
+                )
         return True
 
     async def on_cached(self, data):
@@ -309,6 +307,16 @@
                     "update": f"Executing {self.get_node_title(node)} {data['value'] / data['max'] * 100}%",
                 },
             )
+        if self.ctx.get("session_id"):
+            await send_to_websocket(
+                self.ctx.get("session_id"),
+                {
+                    "type": "tool_call_progress",
+                    "tool_call_id": self.ctx.get("tool_call_id"),
+                    "session_id": self.ctx.get("session_id"),
+                    "update": f"Executing {self.get_node_title(node)} {data['value'] / data['max'] * 100}%",
+                },
+            )
         if self.progress_node != node:
             self.progress_node = node
             if self.progress_task:
@@ -330,8 +338,10 @@
         output = data["output"]
 
         if output is None:
+        if output is None:
             return
 
+        for img in output.get("images", []):
         for img in output.get("images", []):
             self.outputs.append(self.format_image_path(img))
 
@@ -348,6 +358,19 @@
             },
         )
 
+        for gif in output.get("gifs", []):
+            self.outputs.append(self.format_image_path(gif))
+
+        await send_to_websocket(
+            self.ctx.get("session_id"),
+            {
+                "type": "tool_call_progress",
+                "tool_call_id": self.ctx.get("tool_call_id"),
+                "session_id": self.ctx.get("session_id"),
+                "update": "",  # clear the progress update section by send empty string
+            },
+        )
+
     async def on_error(self, data):
         pprint(
             f"[bold red]Error running workflow\n{json.dumps(data, indent=2)}[/bold red]"
@@ -356,24 +379,24 @@
             self.ctx.get("session_id"),
             {"type": "error", "error": json.dumps(data, indent=2)},
         )
+        pprint(
+            f"[bold red]Error running workflow\n{json.dumps(data, indent=2)}[/bold red]"
+        )
+        await send_to_websocket(
+            self.ctx.get("session_id"),
+            {"type": "error", "error": json.dumps(data, indent=2)},
+        )
         raise Exception(json.dumps(data, indent=2))
 
 
-<<<<<<< HEAD
 async def upload_image(image, base_url):
-=======
-async def upload_image(image, host, port):
->>>>>>> 34eae6b3
     files = {"image": image}
+    data = {"type": "input", "overwrite": "false"}
     data = {"type": "input", "overwrite": "false"}
     async with httpx.AsyncClient() as client:
         try:
             response = await client.post(
-<<<<<<< HEAD
                 f"{base_url}/upload/image", files=files, data=data
-=======
-                f"http://{host}:{port}/upload/image", files=files, data=data
->>>>>>> 34eae6b3
             )
             body = response.json()
             image_name = body["name"]
@@ -387,4 +410,4 @@
                 if body["node_errors"].keys():
                     message = json.dumps(body["node_errors"], indent=2)
             pprint(f"[bold red]Error uploading image\n{message}[/bold red]")
-            raise Exception(message)+            raise Exception(message)
