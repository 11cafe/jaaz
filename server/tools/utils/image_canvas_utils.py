"""
Canvas-related utilities for image generation
Handles canvas operations, locking, and notifications
"""

import asyncio
import random
import time
import json
from contextlib import asynccontextmanager
from typing import Dict, List, Any, Optional, Union, cast
from nanoid import generate
from services.db_service import db_service
from services.websocket_service import broadcast_session_update
from services.websocket_service import send_to_websocket
from utils.canvas import find_next_best_element_position

def generate_file_id() -> str:
    """Generate unique file ID"""
    return 'im_' + generate(size=8)


class CanvasLockManager:
    """Canvas lock manager to prevent concurrent operations causing position overlap"""

    def __init__(self) -> None:
        self._locks: Dict[str, asyncio.Lock] = {}

    @asynccontextmanager
    async def lock_canvas(self, canvas_id: str):
        if canvas_id not in self._locks:
            self._locks[canvas_id] = asyncio.Lock()

        async with self._locks[canvas_id]:
            yield


# Global lock manager instance
canvas_lock_manager = CanvasLockManager()


<<<<<<< HEAD
async def generate_new_image_element(
    canvas_id: str,
    fileid: str,
    image_data: Dict[str, Any],
    canvas_data: Optional[Dict[str, Any]] = None,
) -> Dict[str, Any]:
    """Generate new image element for canvas"""
    if canvas_data is None:
        canvas = await db_service.get_canvas_data(canvas_id)
        if canvas is None:
            canvas = {"data": {}}
        canvas_data = canvas.get("data", {})
=======
async def generate_new_image_element(canvas_data: Dict[str, Any], fileid: str, image_data: Dict[str, Any]) -> Dict[str, Any]:
    """Generate new image element for canvas"""
>>>>>>> 3c87d5fc


    new_x, new_y = await find_next_best_element_position(canvas_data)

    return {
        "type": "image",
        "id": fileid,
        "x": new_x,
        "y": new_y,
        "width": image_data.get("width", 0),
        "height": image_data.get("height", 0),
        "angle": 0,
        "fileId": fileid,
        "strokeColor": "#000000",
        "fillStyle": "solid",
        "strokeStyle": "solid",
        "boundElements": None,
        "roundness": None,
        "frameId": None,
        "backgroundColor": "transparent",
        "strokeWidth": 1,
        "roughness": 0,
        "opacity": 100,
        "groupIds": [],
        "seed": int(random.random() * 1000000),
        "version": 1,
        "versionNonce": int(random.random() * 1000000),
        "isDeleted": False,
        "index": None,
        "updated": 0,
        "link": None,
        "locked": False,
        "status": "saved",
        "scale": [1, 1],
        "crop": None,
    }


async def save_image_to_canvas(session_id: str, canvas_id: str, filename: str, mime_type: str, width: int, height: int) -> str:
    """Save image to canvas with proper locking and positioning"""
    # Use lock to ensure atomicity of the save process
    async with canvas_lock_manager.lock_canvas(canvas_id):
        # Fetch canvas data once inside the lock
        canvas: Optional[Dict[str, Any]] = await db_service.get_canvas_data(canvas_id)
        if canvas is None:
            canvas = {'data': {}}
        canvas_data: Dict[str, Any] = canvas.get('data', {})

        # Ensure 'elements' and 'files' keys exist
        if 'elements' not in canvas_data:
            canvas_data['elements'] = []
        if 'files' not in canvas_data:
            canvas_data['files'] = {}

        file_id = generate_file_id()
        url = f'/api/file/{filename}'

        file_data: Dict[str, Any] = {
            'mimeType': mime_type,
            'id': file_id,
            'dataURL': url,
            'created': int(time.time() * 1000),
        }

        new_image_element: Dict[str, Any] = await generate_new_image_element(
            canvas_data,
            file_id,
            {
                'width': width,
                'height': height,
            })

        # Update the canvas data with the new element and file info
        elements_list = cast(List[Dict[str, Any]], canvas_data['elements'])
        elements_list.append(new_image_element)
        canvas_data['files'][file_id] = file_data

        image_url = f"/api/file/{filename}"

        # Save the updated canvas data back to the database
        await db_service.save_canvas_data(canvas_id, json.dumps(canvas_data))

        # Broadcast image generation message to frontend
        await broadcast_session_update(session_id, canvas_id, {
            'type': 'image_generated',
            'element': new_image_element,
            'file': file_data,
            'image_url': image_url,
        })

        return image_url


async def send_image_start_notification(session_id: str, message: str) -> None:
    """Send image generation start notification"""
    await send_to_websocket(session_id, {
        'type': 'image_generation_start',
        'message': message
    })


async def send_image_error_notification(session_id: str, error_message: str) -> None:
    """Send image generation error notification"""
    await send_to_websocket(session_id, {
        'type': 'error',
        'error': error_message
    })<|MERGE_RESOLUTION|>--- conflicted
+++ resolved
@@ -39,7 +39,7 @@
 canvas_lock_manager = CanvasLockManager()
 
 
-<<<<<<< HEAD
+
 async def generate_new_image_element(
     canvas_id: str,
     fileid: str,
@@ -52,10 +52,7 @@
         if canvas is None:
             canvas = {"data": {}}
         canvas_data = canvas.get("data", {})
-=======
-async def generate_new_image_element(canvas_data: Dict[str, Any], fileid: str, image_data: Dict[str, Any]) -> Dict[str, Any]:
-    """Generate new image element for canvas"""
->>>>>>> 3c87d5fc
+
 
 
     new_x, new_y = await find_next_best_element_position(canvas_data)
