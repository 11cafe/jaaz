<<<<<<< HEAD
from routers import config, agent, workspace, image_tools, canvas, ssl_test, chat_router, websocket_router
=======
import os
import sys
import io
# Ensure stdout and stderr use utf-8 encoding to prevent emoji logs from crashing python server
sys.stdout = io.TextIOWrapper(sys.stdout.buffer, encoding="utf-8")
sys.stderr = io.TextIOWrapper(sys.stderr.buffer, encoding="utf-8")

from routers import config, agent, workspace, image_tools, canvas, ssl_test
>>>>>>> dd5ef8f4
from fastapi.responses import FileResponse
from fastapi.staticfiles import StaticFiles
from fastapi import FastAPI
import asyncio
import argparse
from contextlib import asynccontextmanager

root_dir = os.path.dirname(__file__)

@asynccontextmanager
async def lifespan(app: FastAPI):
    # onstartup
    await agent.initialize()
    yield
    # onshutdown

app = FastAPI(lifespan=lifespan)

# Include routers
app.include_router(config.router)
app.include_router(agent.router)
app.include_router(canvas.router)
app.include_router(workspace.router)
app.include_router(image_tools.router)
app.include_router(ssl_test.router)
app.include_router(chat_router.router)
app.include_router(websocket_router.wsrouter)
# Mount the React build directory
react_build_dir = os.environ.get('UI_DIST_DIR', os.path.join(
    os.path.dirname(root_dir), "react", "dist"))

static_site = os.path.join(react_build_dir, "assets")
if os.path.exists(static_site):
    app.mount("/assets", StaticFiles(directory=static_site), name="assets")

@app.get("/")
async def serve_react_app():
    return FileResponse(os.path.join(react_build_dir, "index.html"))


if __name__ == "__main__":
    # bypas localhost request for proxy, fix ollama proxy issue
    _bypass = {"127.0.0.1", "localhost", "::1"}
    current = set(os.environ.get("no_proxy", "").split(",")) | set(
        os.environ.get("NO_PROXY", "").split(","))
    os.environ["no_proxy"] = os.environ["NO_PROXY"] = ",".join(
        sorted(_bypass | current - {""}))

    parser = argparse.ArgumentParser()
    parser.add_argument('--port', type=int, default=57988,
                        help='Port to run the server on')
    args = parser.parse_args()
    import uvicorn
    print("🌟Starting server, UI_DIST_DIR:", os.environ.get('UI_DIST_DIR'))
    uvicorn.run(app, host="127.0.0.1", port=args.port)<|MERGE_RESOLUTION|>--- conflicted
+++ resolved
@@ -1,6 +1,3 @@
-<<<<<<< HEAD
-from routers import config, agent, workspace, image_tools, canvas, ssl_test, chat_router, websocket_router
-=======
 import os
 import sys
 import io
@@ -8,8 +5,7 @@
 sys.stdout = io.TextIOWrapper(sys.stdout.buffer, encoding="utf-8")
 sys.stderr = io.TextIOWrapper(sys.stderr.buffer, encoding="utf-8")
 
-from routers import config, agent, workspace, image_tools, canvas, ssl_test
->>>>>>> dd5ef8f4
+from routers import config, agent, workspace, image_tools, canvas, ssl_test, chat_router, websocket_router
 from fastapi.responses import FileResponse
 from fastapi.staticfiles import StaticFiles
 from fastapi import FastAPI
